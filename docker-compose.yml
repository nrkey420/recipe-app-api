# version: "3.9"

services:
  app:
    build:
      context: .
      args:
        - DEV=true
    ports:
      - "8000:8000"
    volumes:
      - ./app:/app
    command: >
      sh -c "python manage.py runserver 0.0.0.0:8000"
    environment:
<<<<<<< HEAD
      - DB_HOST=DB_HOST
      - DB_NAME=devdb
      - DB_USER=devuser
      - DB_PASSWORD=changeme
    depends_on:
      - db
=======
      - DB_HOST=db
      - DB_NAME=devdb
      - DB_USER=devuser
      - DB_PASS=changeme
    depends_on:
      - db

>>>>>>> cdfa20d5
  db:
    image: postgres:13-alpine
    volumes:
      - dev-db-data:/var/lib/postgresql/data
    environment:
<<<<<<< HEAD
      - postgrs_db=devdb
      - POSTGRES_USER=devuser
      - POSTGRES_PASSWORD=changeme
=======
      - PSTGRES_DB=devdb
      - POSTGRES_USER=devuser
      - POSTRES_PASSWORD=changeme
>>>>>>> cdfa20d5

volumes:
  dev-db-data:<|MERGE_RESOLUTION|>--- conflicted
+++ resolved
@@ -11,38 +11,4 @@
     volumes:
       - ./app:/app
     command: >
-      sh -c "python manage.py runserver 0.0.0.0:8000"
-    environment:
-<<<<<<< HEAD
-      - DB_HOST=DB_HOST
-      - DB_NAME=devdb
-      - DB_USER=devuser
-      - DB_PASSWORD=changeme
-    depends_on:
-      - db
-=======
-      - DB_HOST=db
-      - DB_NAME=devdb
-      - DB_USER=devuser
-      - DB_PASS=changeme
-    depends_on:
-      - db
-
->>>>>>> cdfa20d5
-  db:
-    image: postgres:13-alpine
-    volumes:
-      - dev-db-data:/var/lib/postgresql/data
-    environment:
-<<<<<<< HEAD
-      - postgrs_db=devdb
-      - POSTGRES_USER=devuser
-      - POSTGRES_PASSWORD=changeme
-=======
-      - PSTGRES_DB=devdb
-      - POSTGRES_USER=devuser
-      - POSTRES_PASSWORD=changeme
->>>>>>> cdfa20d5
-
-volumes:
-  dev-db-data:+      sh -c "python manage.py runserver 0.0.0.0:8000"